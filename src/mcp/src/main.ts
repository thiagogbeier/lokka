--- conflicted
+++ resolved
@@ -21,11 +21,7 @@
   "A versatile tool to interact with Microsoft APIs including Microsoft Graph (Entra) and Azure Resource Management.",
   {
     apiType: z.enum(["graph", "azure"]).describe("Type of Microsoft API to query. Options: 'graph' for Microsoft Graph (Entra) or 'azure' for Azure Resource Management."),
-<<<<<<< HEAD
     path: z.string().describe("The Azure or Graph API URL path to call (e.g. '/users', '/groups', '/subscriptions')"),
-=======
-    path: z.string().describe("API-specific path to query"),
->>>>>>> 46a16441
     method: z.enum(["get", "post", "put", "patch", "delete"]).describe("HTTP method to use"),
     apiVersion: z.string().optional().describe("Azure Resource Management API version (required for apiType Azure)"),
     subscriptionId: z.string().optional().describe("Azure Subscription ID (for Azure Resource Management)."),
